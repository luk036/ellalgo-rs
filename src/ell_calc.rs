--- conflicted
+++ resolved
@@ -849,12 +849,8 @@
     #[test]
     pub fn test_calc_parallel_bias_cut_fast() {
         let ell_calc_core = EllCalcCore::new(4.0);
-<<<<<<< HEAD
-        let (rho, sigma, delta) = ell_calc_core.calc_parallel_bias_cut_fast(1.0, 2.0, 4.0, 2.0, 12.0);
-=======
         let (rho, sigma, delta) =
-            ell_calc_core.calc_parallel_bias_cut_fast(1.0, 2.0, &4.0, &2.0, &12.0);
->>>>>>> 2cb70af6
+            ell_calc_core.calc_parallel_bias_cut_fast(1.0, 2.0, 4.0, 2.0, 12.0);
         assert_approx_eq!(rho, 1.2);
         assert_approx_eq!(sigma, 0.8);
         assert_approx_eq!(delta, 0.8);
@@ -957,12 +953,8 @@
     #[test]
     fn test_calc_central_cut2() {
         let ell_calc = EllCalc::new(4.0);
-<<<<<<< HEAD
-        let (status, result) = ell_calc.calc_single_or_parallel_central_cut(&(0.0, Some(0.05)), 0.01);
-=======
         let (status, result) =
-            ell_calc.calc_single_or_parallel_central_cut(&(0.0, Some(0.05)), &0.01);
->>>>>>> 2cb70af6
+            ell_calc.calc_single_or_parallel_central_cut(&(0.0, Some(0.05)), 0.01);
         assert_eq!(status, CutStatus::Success);
         let (rho, sigma, delta) = result;
         assert_approx_eq!(sigma, 0.8);
@@ -989,12 +981,8 @@
     #[test]
     fn test_calc_parallel_central_cut2() {
         let ell_calc = EllCalc::new(4.0);
-<<<<<<< HEAD
-        let (status, result) = ell_calc.calc_single_or_parallel_central_cut(&(0.0, Some(0.05)), 0.01);
-=======
         let (status, result) =
-            ell_calc.calc_single_or_parallel_central_cut(&(0.0, Some(0.05)), &0.01);
->>>>>>> 2cb70af6
+            ell_calc.calc_single_or_parallel_central_cut(&(0.0, Some(0.05)), 0.01);
         assert_eq!(status, CutStatus::Success);
         let (rho, sigma, delta) = result;
         assert_approx_eq!(rho, 0.02);
